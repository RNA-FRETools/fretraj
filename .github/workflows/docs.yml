name: FRETraj docs

on: 
  push:
    paths:
    - "docs/"
<<<<<<< HEAD
=======
  workflow_dispatch:
>>>>>>> af96ff15

jobs:
  build:
    runs-on: ubuntu-latest
    steps:
    - uses: actions/checkout@v2
    - name: Set up Python 3.8
      uses: actions/setup-python@v1
      with:
        python-version: 3.8
    - name: build docs
      run: |
        sudo apt-get install pandoc 
        pip install sphinx
        pip install sphinx-rtd-theme
        pip install nbsphinx
        pip install .
        cd docs/
        make html
    - name: deploy to gh-pages
      uses: JamesIves/github-pages-deploy-action@3.6.2
      with:
        GITHUB_TOKEN: ${{ secrets.GITHUB_TOKEN }}
        BRANCH: gh-pages
        FOLDER: docs/build/html<|MERGE_RESOLUTION|>--- conflicted
+++ resolved
@@ -4,10 +4,7 @@
   push:
     paths:
     - "docs/"
-<<<<<<< HEAD
-=======
   workflow_dispatch:
->>>>>>> af96ff15
 
 jobs:
   build:
