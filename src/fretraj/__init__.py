--- conflicted
+++ resolved
@@ -30,15 +30,6 @@
 __license__ = metadata["License"]
 __urls__ = _get_urls()
 
-<<<<<<< HEAD
-from . import cloud
-from . import export
-from . import fret
-from . import grid
-from . import jupyter
-from . import restraints
-=======
->>>>>>> ea714afa
 
 try:
     import LabelLib as ll
