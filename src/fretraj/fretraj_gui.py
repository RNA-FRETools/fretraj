--- conflicted
+++ resolved
@@ -22,11 +22,8 @@
 from fretraj import cloud
 from fretraj import fret
 from fretraj import metadata
-<<<<<<< HEAD
 from fretraj import restraints
-=======
 from fretraj import _LabelLib_found
->>>>>>> ea714afa
 
 if _LabelLib_found:
     import LabelLib as ll
@@ -65,20 +62,13 @@
 class App(QtWidgets.QMainWindow):
     def __init__(self, _pymol_running=False, *args, **kwargs):
         super().__init__(*args, **kwargs)
-<<<<<<< HEAD
-        self.uiIcon = os.path.join(package_directory, 'UI', 'icon.png')
-        self.exampleDataPath = os.path.join(package_directory, 'examples')
-        fretrajUI = os.path.join(package_directory, 'UI', 'fretraj.ui')
-        self.settingsUI = os.path.join(package_directory, 'UI', 'settings.ui')
-        self.textUI = os.path.join(package_directory, 'UI', 'textpad.ui')
-        self.restraintsUI = os.path.join(package_directory, 'UI', 'restraints.ui')
-=======
+
         self.uiIcon = os.path.join(package_directory, "UI", "icon.png")
         self.exampleDataPath = os.path.join(package_directory, "examples")
         fretrajUI = os.path.join(package_directory, "UI", "fretraj.ui")
         self.settingsUI = os.path.join(package_directory, "UI", "settings.ui")
         self.textUI = os.path.join(package_directory, "UI", "textpad.ui")
->>>>>>> ea714afa
+        self.restraintsUI = os.path.join(package_directory, "UI", "restraints.ui")
         uic.loadUi(fretrajUI, self)
         self.setWindowTitle("FRETraj")
         self.setWindowIcon(QtGui.QIcon(self.uiIcon))
@@ -705,17 +695,12 @@
         )
         self.addDistanceToList(self.traj[(self.donorName, self.acceptorName)])
         self.define_DA()
-<<<<<<< HEAD
-        self.traj[(self.donorName, self.acceptorName)].save_fret('{}/{}_{}_{}_fret.json'.format(
-            self.settings['root_path'], self.fileName_pdb[:-4], self.donorName, self.acceptorName))
-        self.actionRestraints.setEnabled(True)
-=======
         self.traj[(self.donorName, self.acceptorName)].save_fret(
             "{}/{}_{}_{}_fret.json".format(
                 self.settings["root_path"], self.fileName_pdb[:-4], self.donorName, self.acceptorName
             )
         )
->>>>>>> ea714afa
+        self.actionRestraints.setEnabled(True)
 
     def deleteFRET(self):
         DA = "{} -> {}".format(self.donorName, self.acceptorName)
@@ -859,14 +844,9 @@
         msg.setIconPixmap(pixmap.scaledToWidth(64))
         msg.setWindowTitle("About FRETraj")
         current_year = datetime.datetime.now().year
-<<<<<<< HEAD
-        msg.setText(f"{metadata['Name']} {metadata['Version']}\n{metadata['Summary']}\n\n\
-(C) {metadata['Author']}\nUniversity of Zurich, 2020-{current_year}")
-=======
         msg.setText(
             f"{metadata['Name']} {metadata['Version']}\n{metadata['Summary']}\n\n(C) {metadata['Author']}\nUniversity of Zurich, {current_year}"
         )
->>>>>>> ea714afa
         msg.exec_()
 
     def openExample(self, name, fileformat):
